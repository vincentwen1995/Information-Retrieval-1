--- conflicted
+++ resolved
@@ -614,11 +614,7 @@
         interleave = probInterleave
 
     groupStatistics = []
-<<<<<<< HEAD
     for group in tqdm(groups, desc='Computing statistics for each group...', ascii=True):
-=======
-    for group in groups:
->>>>>>> 1f83a0e7
         tmpN = []
         for pair in group:
             int_res = interleave(pair['P'], pair['E'], pair['P_docID'], pair['E_docID'])
